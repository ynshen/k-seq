--- conflicted
+++ resolved
@@ -1,16 +1,11 @@
 #!/bin/bash -l
-<<<<<<< HEAD
-#SBATCH --nodes=1 --ntasks-per-node=40
-#SBATCH --time=10:00:00
-=======
 # ask for 40 cores on 1 node
 #SBATCH --nodes=1 --ntasks-per-node=40
 #SBATCH --time=12:00:00
->>>>>>> 25cec105
 #SBATCH --mail-user=yuningshen@ucsb.edu
 #SBATCH --mail-type=start,end
 
-# cd $SLURM_SUBMIT_DIR
+cd $SLURM_SUBMIT_DIR
 
 #############################################  Define task ####################################################
 #  Sample options:
@@ -19,18 +14,6 @@
 #  Table name options for BYO-doped
 #      - table_filtered_reacted_frac_total_dna
 #      - table_filtered_reacted_frac_spike_in
-<<<<<<< HEAD
-#      - table_in_all_samples 
-#####################################################################
-
-SAMPLE_NAME='byo_doped.pkl'
-TABLE='spike_in'
-OUTPUT_BASE='/home/yshen/k-seq/results/byo-doped_2019-10/point-est-bounded_2019-11-23'
-TABLE_NAME=table_filtered_reacted_frac_$TABLE
-CORE=40
-
-############################ Define estimator details ##############################
-=======
 #      - table_filtered_seq_in_all_smpl_reacted_frac_spike_in
 #      - table_filtered_seq_in_all_smpl_reacted_frac_total_dna
 #  Table name options for BYO-selected
@@ -39,7 +22,6 @@
 #      - table_nf_filtered_reacted_frac
 #      - table_nf_filtered_seq_in_all_smpl_reacted_frac
 ######################################## Define estimator details #############################################
->>>>>>> 25cec105
 # output nameing: prefix _ table _  bs-num _ bs-mtd _ no-zero _ inv-weight _ core _ postfix
 ###############################################################################################################
 
@@ -53,21 +35,12 @@
 FIT_NUM=-1
 BS_NUM=0
 BS_SAVE_NUM=0
-<<<<<<< HEAD
-BS_MTD="data"
-NO_ZERO='true'
-INV_WEIGHT='true'
-=======
 BS_MTD=''
 NO_ZERO=''
 INV_WEIGHT=''
->>>>>>> 25cec105
 POSTFIX=''
 CORE=40
 
-<<<<<<< HEAD
-FOLDER_NAME=$( [ -z $PREFIX ] && echo '' || echo $PREFIX\_ )table-$TABLE\_bs-num-$BS_NUM\_bs-mtd-$BS_MTD\_no-zero-$( [ -z $NO_ZERO ] && echo true || echo false )_inv-weight-$( [ -z $INV_WEIGHT ] && echo true || echo false )_core-$CORE$( [ -z $POSTFIX ] && echo '' || echo _$POSTFIX )
-=======
 OUTPUT_BASE='/home/yshen/k-seq/results/byo-selected'
 
 ####################################### CREATE OUTPUT DIR AND RUN ESTIMATION ##################################
@@ -78,12 +51,10 @@
 inv-weight-$( [ -z $INV_WEIGHT ] && echo true || echo false )_\
 core-$CORE\
 $( [ -z $POSTFIX ] && echo '' || echo _$POSTFIX )"
->>>>>>> 25cec105
 
 OUTPUT_DIR=$OUTPUT_BASE/$FOLDER_NAME
 echo "Create folder ${OUTPUT_DIR}"
 mkdir -p $OUTPUT_DIR
-echo "create folder at $OUTPUT_DIR"
 
 # Avaiable flags
 # --simu_data
