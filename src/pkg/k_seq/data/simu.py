--- conflicted
+++ resolved
@@ -1,133 +1,16 @@
 
 class DistGenerators:
     """A collection of random value generators from preset distributions
-<<<<<<< HEAD
-
-    Available distributions:
-
-        - lognormal
-
-        - uniform
-=======
 
     Behavior:
         each distribution will return a generator if `return_gen` argument is True,
             else return a function take size value and return a generator
->>>>>>> 1be7a02362b586e609225faad6d591384e5d1f59
 
     Available distributions:
         lognormal
         uniform
         compo_lognormal
     """
-<<<<<<< HEAD
-
-    def __init__(self):
-        pass
-
-    @staticmethod
-    def lognormal(loc=None, scale=None, c95=None, seed=None, n=None):
-        """Sample from a log-normal distribution
-        indicate with `loc` and `scale`, or `c95`
-
-        Args:
-
-           n (`int`): number of values to draw
-
-           loc (`float`): center of log-normal distribution
-
-           scale (`float`): log variance of the distribution
-
-           c95 ([`float`, `float`]): 95% percentile of log-normal distribution
-
-           seed: random seed
-        """
-
-        import numpy as np
-
-        if c95 is None:
-            if loc is None or scale is None:
-                raise ValueError('Please indicate loc/scale or c95')
-        else:
-            c95 = np.log(np.array(c95))
-            loc = (c95[0] + c95[1]) / 2
-            scale = (c95[1] - c95[0]) / 3.92
-        if seed is not None:
-            np.random.seed(seed)
-
-        while True:
-
-        yield np.exp(np.random.normal(loc=loc, scale=scale, size=n))
-
-    @staticmethod
-    def uniform(low=None, high=None, n=None):
-        """Sample from a uniform distribution"""
-
-        import numpy as np
-
-        if n is None:
-            n = self.n
-        return np.random.uniform(low=low, high=high, size=n)
-
-    def from_list(self, A_list, weight, n=None):
-        import numpy as np
-        if n is None:
-            n = self.n
-        return np.random.choice(A_list, p=weight, replace=True, size=n)
-
-
-class pSampler(object):
-
-    def __init__(self, n=1e5):
-        self.n = int(n)
-
-    def from_lognormal(self, loc=1, scale=1, n=None):
-        import numpy as np
-
-        if n is None:
-            n = self.n
-        p_list = np.exp(np.random.normal(loc=loc, scale=scale, size=n))
-        return p_list / np.sum(p_list)
-
-    def from_list(self, p_list, weight=None, n=None):
-        import numpy as np
-        p_list = np.array(p_list)
-        p_list = p_list[p_list > 0]
-        if n is None:
-            n = self.n
-        p = np.random.choice(p_list, p=weight, replace=True, size=n)
-        p = sorted(p)
-        return p/np.sum(p)
-
-
-class ListSampler(object):
-
-    pass
-
-
-
-
-def from_list(self, k_list, weight, n=None):
-    import numpy as np
-    if n is None:
-        n = self.n
-    return np.random.choice(k_list, p=weight, replace=True, size=n)
-
-class ParamSimulator(object):
-    """Simulate a set of parameters for a given model
-
-
-    Attributes:
-        todo: add attributes
-
-    Methods:
-
-        todo: add methods
-
-    """
-
-    def __init__(self, parameters, model, repeat=1, seed=23, **fixed_params):
-=======
 
     def __init__(self):
         pass
@@ -144,43 +27,8 @@
             c95 ([`float`, `float`]): 95% percentile of log-normal distribution
             seed: random seed
             return_gen (bool): if return a generator or a function
->>>>>>> 1be7a02362b586e609225faad6d591384e5d1f59
         """
-        Initialize the simulator with model and a list of parameter pass to model for simulation
-        Args:
-            parameters (`dict`): parameters should have one of following formats:
-                [{param:value} for each sample]
-                    Sample will be named as 'S{sample_num}-{replicate_num}'
-                    any kwargs will be assigned to all samples
-                {sample_name}:{param:value} for each sample}
-                    any kwargs will be assigned to all samples
-
-<<<<<<< HEAD
-            model (`ModelBase` or callable): model to feed parameter
-            repeat (`int`): number of replicates for each parameter set
-            seed (`int`): random seed to fix in simulation for repeatability
-        """
-        import numpy as np
-
-        from ..model import ModelBase
-
-        if isinstance(model, ModelBase):
-            self.model = model.func
-        elif callable(model):
-            self.model = model
-        else:
-            raise TypeError('model should be a subclass of ModelBase or a callable')
-
-        # determine number of samples to simulate from parameters
-        if isinstance(parameters, list):
-            parameters = {f'S{ix}': parameter for ix, parameter in enumerate(parameters)}
-
-        def expand_param(params, r):
-            temp = {}
-            for sample_key, sample_param in params.items():
-                temp.update({f'{sample_key}-{ix}': sample_param for ix in range(r)})
-            return temp
-=======
+
         import numpy as np
 
         if c95 is None:
@@ -233,138 +81,8 @@
             seed: random seed
             return_gen (bool): return a generator if True, else return
 
->>>>>>> 1be7a02362b586e609225faad6d591384e5d1f59
-
-        if repeat > 1:
-            parameters = expand_param(parameters, repeat)
-        self.parameters = {sample_name: {**fixed_params, **parameter_dict}
-                           for sample_name, parameter_dict in parameters.items()}
-        self.seed = seed
-        if seed is not None:
-            np.random.seed(seed)
-        self.results = None
-
-    def generate(self, seed=None):
-        """Return a generated parameter
-
-        Return: a dict or list of dict of
-            {'data': pd.DataFrame (sparse) of data,
-             'config':
+
         """
-<<<<<<< HEAD
-        import numpy as np
-
-        if seed is None:
-            seed = self.seed
-        if seed is not None:
-            np.random.seed(seed)
-
-        self.results = {sample: self.model(**param) for sample, param in self.parameters.items()}
-
-    def to_pickle(self):
-        pass
-
-    def to_DataFrame(self, sparse=True, dtype='float', seed=None):
-        import pandas as pd
-        import numpy as np
-
-        if seed is None:
-            seed = self.seed
-
-        if self.results is None:
-            self.generate(seed=seed)
-
-        if sparse:
-            if dtype.lower() in ['int', 'd']:
-                dtype = pd.SparseDtype('int', fill_value=0)
-            elif dtype.lower() in ['float', 'f']:
-                dtype = pd.SparseDtype('float', fill_value=0.0)
-            return pd.DataFrame(self.results).astype(dtype)
-        else:
-            if dtype.lower() in ['int', 'd']:
-                dtype = np.int
-            elif dtype.lower() in ['float', 'f']:
-                dtype = np.float
-            return pd.DataFrame(self.results, dtype=dtype)
-
-    def to_numpy(self, seed=None):
-        import numpy as np
-
-        if seed is None:
-            seed = self.seed
-        if self.results is None:
-            self.generate(seed=seed)
-        return np.array([value for value in self.results.values()])
-
-    def to_csv(self):
-        pass
-
-
-class CountSimulator(object):
-    """Given pool initial relative abundance, kinetic model, and parameters to simulate a pool"""
-
-    def __init__(self, seq_n=1e5, samplers=None, kin_model=None, kin_param=None, c_param=None, c_model=None, seed=23):
-        """
-
-        Args:
-            kin_model (`Model` or callable): kinetic model, output should be a list of abundance of pool members
-            kin_param (`dict`): contains parameter needed for
-            c_param:
-            c_model:
-            seed:
-        """
-        import numpy as np
-
-        self.k_model = k_model
-        self.k_param = k_param
-        self.c_model = c_model
-        self.c_param = c_param
-        self.seed = seed
-        if seed is not None:
-            np.random.seed(seed)
-
-    def get_data(self, k_param=None, c_param=None, N=1, seed=None):
-        """Return a size N data for each param set in k_param
-
-        Return: a dict or list of dict of
-            {'data': pd.DataFrame (sparse) of data,
-             'config':
-        """
-
-        def get_one_data(k_param, c_param):
-            comp = self.k_model(**k_param)
-            if np.sum(comp) != 1:
-                comp = comp / np.sum(comp)
-            return self.c_model(comp, **c_param)
-
-        def get_one_config(k_param, c_param, N):
-            k_p = self.k_param.copy()
-            k_p.update(k_param)
-            c_p = self.c_param.copy()
-            c_p.update(c_param)
-
-            import pandas as pd
-
-            return {'data': pd.DataFrame(pd.SparseArray([get_one_data(k_p, c_p) for _ in range(N)]), dtype=int),
-                    'config': {'k_param': k_p, 'c_param': c_p}}
-
-        import numpy as np
-        if seed is not None:
-            np.random.seed(seed)
-
-        results = []
-
-    def to_pickle(self):
-        pass
-
-    def to_DataFrame(self):
-        pass
-
-    def to_csv(self):
-        pass
-
-
-=======
 
         import numpy as np
 
@@ -608,7 +326,6 @@
 #         pass
 
 
->>>>>>> 1be7a02362b586e609225faad6d591384e5d1f59
 
 # ----------------------- Below from legacy ------------------------
 #
