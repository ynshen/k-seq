from ..model import ModelBase


class PoolModel(ModelBase):
<<<<<<< HEAD

    def __init__(self, kinetic_model, count_model, **params):
        from ..utility.func_tools import get_func_params

        super().__init__()
        if issubclass(kinetic_model, ModelBase):
=======
    """Model of a kinetic pool
    Attributes:
        - kinetic_model (`callable`): input initial pool with parameter and return a reacted pool composition
        - count_model (`callable`): input pool composition and return a list of counts given total counts or
          params
        - kinetic_params (list of str): list of parameter names for kinetic model
        - count_params (list of str): list of parameter names for count model
        - note (str): note for the model
    """

    def __repr__(self):
        return f"Model for a kinetic pool with\n" \
               f"\tkinetic model:{self.kinetic_model}\n" \
               f"\tcount model:{self.count_model}" \
               f"\tnote: {self.note}"

    def __init__(self, count_model, kinetic_model=None, param_table=None, note=None, **params):
        """Construct a pool model with given kinetic models and count_model
        Args:
            count_model (`ModelBase` or `callable`): model for sequencing counts
            kinetic_model (`ModalBase` or `callable`): model for pool kinetics, no react if not given
            **params:
        """

        def _static_pool(p0):
            __doc__ = """Static pool with no reaction"""
            return p0

        from ..utility.func_tools import get_func_params
        import pandas as pd

        super().__init__()
        if kinetic_model is None:
            self.kinetic_model = _static_pool
        elif issubclass(kinetic_model, ModelBase):
>>>>>>> 1be7a02362b586e609225faad6d591384e5d1f59
            self.kinetic_model = kinetic_model.func
        elif callable(kinetic_model):
            self.kinetic_model = kinetic_model
        else:
            raise TypeError('model should be a ModelBase subclass or a callable')
        if issubclass(count_model, ModelBase):
            self.count_model = count_model.func
        elif callable(count_model):
            self.count_model = count_model
        else:
            raise TypeError('model should be a ModelBase subclass or a callable')

        self.kinetic_params = get_func_params(self.kinetic_model, exclude_x=False)
        self.count_params = get_func_params(self.count_model, exclude_x=False)
<<<<<<< HEAD
        if params != {}:
            self.params = params

    def func(self, **params):
=======
        if param_table is not None:
            params.update({col: param_table[col] for col in param_table.columns})
        self.params = pd.DataFrame.from_dict(params, orient='columns')
        self.note = note

    def func(self, **params):
        """Draw counts from given parameters"""
>>>>>>> 1be7a02362b586e609225faad6d591384e5d1f59
        import numpy as np

        kinetic_params = {key: item for key, item in params.items() if key in self.kinetic_params}
        count_params = {key: item for key, item in params.items() if key in self.count_params}

        pt = self.kinetic_model(**kinetic_params)
        if np.sum(pt) != 1:
            pt = pt / np.sum(pt)
        return self.count_model(pt, **count_params)

    def predict(self, **params):
<<<<<<< HEAD
        params = {**self.params, **params}
        return self.func(**params)


=======
        """Wrapper over func, can accept parameters to overwrite current ones if exist"""
        params = {**self.params, **params}
        return self.func(**params)

######################## Belows are from legacy ####################################
>>>>>>> 1be7a02362b586e609225faad6d591384e5d1f59
# def pool_count_models(p, k_model, k_param, c_model, c_param):
#     import numpy as np
#
#     if not isinstance(p, np.ndarray):
#         init_p = np.array(p)
#
#     if np.sum(init_p) != 1:
#         init_p = init_p / np.sum(init_p)
#
#     if isinstance(k_model, str):
#         from . import kinetic
#
#         if k_model in kinetic.__dict__.keys():
#             k_model = kinetic.__dict__[k_model]
#         else:
#             raise ValueError('Model {} not implemented'.format(k_model))
#     elif not callable(k_model):
#         raise TypeError('Custom model should be a callable')
#
#     if isinstance(c_model, str):
#         from . import count
#
#         if c_model in count.__dict__.keys():
#             c_model = count.__dict__[c_model]
#         else:
#             raise ValueError('Model {} not implemented'.format(c_model))
#     elif not callable(c_model):
#         raise TypeError('Custom model should be a callable')
#
#     reacted_frac = k_model(**k_param)
#     post_p = init_p * reacted_frac
#
#     return c_model(post_p, **c_param)


# class PoolModel(object):
#
#     def __init__(self, kinetic_model, count_model, x=None, y=None, p0=None, k_params=None, c_params=None):
#         """A pool model integrate kinetic model and count model
#         if x, y are given, it is saved as data
#           x: x values for each 1-dim of y value
#           y: count value with shape (sample_num, seq_num)
#         if p0, k_params, c_params are given, they are used for simulation
#
#         Args:
#             kinetic_model (`Model` or callable): return the relative abundance given
#         """
#
#         import numpy as np
#
#         self.y = np.array(y)
#         self._param_name = ['p', 'N']
#         self.p = p
#         self.N = N
#         self.mle_estimator = None
#         self.mle_res = None
#
#     @property
#     def params(self):
#         return {
#             param: getattr(self, param, None) for param in self._param_name
#         }
#
#     @property
#     def p(self):
#         return self._p
#
#     @p.setter
#     def p(self, value):
#         import numpy as np
#         if value is None:
#             pass
#         else:
#             if np.sum(value) != 1:
#                 value = np.array(value) / np.sum(value)
#             self._p = value
#
#     @property
#     def X(self):
#         return self.y.sum(-1)
#
#     @X.setter
#     def X(self, value):
#         raise AttributeError('X is the number of trials, can be only inferred from y')
#
#     def predict(self, N=None, p=None, size=1, seed=None):
#         """Method as prediction model, single observation"""
#         import numpy as np
#
#         if seed is not None:
#             np.random.seed(seed)
#
#         N = N if N is not None else self.N
#         p = p if p is not None else self.p
#         if size == 1:
#             return self.func(p=p, N=N)
#         else:
#             return np.array([self.func(p=p, N=N) for _ in range(size)])
#
#     @staticmethod
#     def func(p, N):
#         from scipy.stats import multinomial
#         return multinomial.rvs(n=N, p=p)
#
#     @staticmethod
#     def negloglikelihood(y, N, p):
#         """Method to calculate likelihood
#         defined on p, given data
#
#         Return:
#             a list of negative log-likelilhood value for each input
#         """
#         from scipy.stats import multinomial
#         import numpy as np
#         if np.sum(p) != 1:
#             p = np.array(p)/np.sum(p)
#         logpmf = multinomial.logpmf(x=y, n=N, p=p)
#         if np.inf in logpmf or -np.inf in logpmf or np.nan in logpmf:
#             print('Inf observed in logpmf with\nN={}\ny={}\np={}'.format(N, y, p))
#             print(logpmf)
#             return np.ones()
#         else:
#             return -logpmf
#
#     def mle_fit(self, y=None, start_param=None, maxiter=10000, maxfun=500, inplace=True, **kwargs):
#         import numpy as np
#
#         if y is None:
#             y = self.y
#         else:
#             y = np.array(y)
#
#         def nll_fn(p):
#             return self.negloglikelihood(p=p, y=y, N=y.sum(-1))
#
#         mle_estimator = _get_mle_estimator(self, nll_func=nll_fn)(endog=y)
#
#         if start_param is None:
#             start_param = np.ones(y.shape[1])/y.shape[1]
#
#         if inplace:
#             self.mle_res = mle_estimator.fit(start_params=start_param, maxiter=maxiter, maxfun=maxfun, **kwargs)
#             self.mle_estimator = mle_estimator
#         else:
#             return mle_estimator.fit(start_params=start_param, maxiter=maxiter, maxfun=maxfun, **kwargs)
#
#     def mle_fit_scipy(self, y=None, start_param=None, maxiter=10000, method=None):
#         """Directly use `scipy.optimize` as backend to minimize the negative log-likelihood function
#
#         It is constrained minimization at large scale > 10^5 parameters, methods to choose
#         - trust-constr: Trust-Region Constrained Algorithm, based on EQSQP and TRIP
#
#         """
#         import numpy as np
#
#         if y is None:
#             y = self.y
#         else:
#             y = np.array(y)
#
#         def nll_fn(p):
#             import numpy as np
#             nll = self.negloglikelihood(p=p, y=y, N=y.sum(-1))
#             return np.sum(nll)/len(nll)
#
#         from scipy.optimize import Bounds, LinearConstraint, minimize
#         lb = 0.01 / np.max(y.sum(-1))
#         bounds = Bounds(np.ones(shape=y.shape[-1]) * lb, np.ones(shape=y.shape[-1]))
#
#         simplex = LinearConstraint(np.ones(shape=y.shape[-1]), 1, 1)
#         if start_param is None:
#             start_param = np.mean(y, axis=0)
#             start_param = start_param/start_param.sum()
#         result = minimize(nll_fn, x0=start_param, method='slsqp', constraints=simplex,
#                           options={'verbose':1}, bounds=bounds)
#         return result<|MERGE_RESOLUTION|>--- conflicted
+++ resolved
@@ -2,14 +2,6 @@
 
 
 class PoolModel(ModelBase):
-<<<<<<< HEAD
-
-    def __init__(self, kinetic_model, count_model, **params):
-        from ..utility.func_tools import get_func_params
-
-        super().__init__()
-        if issubclass(kinetic_model, ModelBase):
-=======
     """Model of a kinetic pool
     Attributes:
         - kinetic_model (`callable`): input initial pool with parameter and return a reacted pool composition
@@ -45,7 +37,6 @@
         if kinetic_model is None:
             self.kinetic_model = _static_pool
         elif issubclass(kinetic_model, ModelBase):
->>>>>>> 1be7a02362b586e609225faad6d591384e5d1f59
             self.kinetic_model = kinetic_model.func
         elif callable(kinetic_model):
             self.kinetic_model = kinetic_model
@@ -60,12 +51,6 @@
 
         self.kinetic_params = get_func_params(self.kinetic_model, exclude_x=False)
         self.count_params = get_func_params(self.count_model, exclude_x=False)
-<<<<<<< HEAD
-        if params != {}:
-            self.params = params
-
-    def func(self, **params):
-=======
         if param_table is not None:
             params.update({col: param_table[col] for col in param_table.columns})
         self.params = pd.DataFrame.from_dict(params, orient='columns')
@@ -73,7 +58,6 @@
 
     def func(self, **params):
         """Draw counts from given parameters"""
->>>>>>> 1be7a02362b586e609225faad6d591384e5d1f59
         import numpy as np
 
         kinetic_params = {key: item for key, item in params.items() if key in self.kinetic_params}
@@ -85,18 +69,11 @@
         return self.count_model(pt, **count_params)
 
     def predict(self, **params):
-<<<<<<< HEAD
-        params = {**self.params, **params}
-        return self.func(**params)
-
-
-=======
         """Wrapper over func, can accept parameters to overwrite current ones if exist"""
         params = {**self.params, **params}
         return self.func(**params)
 
 ######################## Belows are from legacy ####################################
->>>>>>> 1be7a02362b586e609225faad6d591384e5d1f59
 # def pool_count_models(p, k_model, k_param, c_model, c_param):
 #     import numpy as np
 #
