
from . import ModelBase


def _get_mle_estimator(model, nll_func):
    from statsmodels.base.model import GenericLikelihoodModel

    class CustomizedEstimator(GenericLikelihoodModel):

        def __init__(self, **kwargs):
            super().__init__(**kwargs)
            self.nparams = len(model._param_name)

        def nloglikeobs(self, params):
            return nll_func(params)

    return CustomizedEstimator


class MultiNomial(ModelBase):
<<<<<<< HEAD
=======
    """todo: many redundant function, clean it up, estimator should be removed"""
>>>>>>> 1be7a02362b586e609225faad6d591384e5d1f59

    def __init__(self, y=None, p=None, N=None, **params):
        """MultiNomial model of pool counts
        if y is given, it is saved as data
        if p and N are given, they are used for simulation
        """
<<<<<<< HEAD

        super().__init__(y, **params)
=======
        super().__init__()
>>>>>>> 1be7a02362b586e609225faad6d591384e5d1f59
        import numpy as np

        self.y = np.array(y)
        self._param_name = ['p', 'N']
        self.p = p
        self.N = N
        self.mle_estimator = None
        self.mle_res = None

    @property
    def params(self):
        return {
            param: getattr(self, param, None) for param in self._param_name
        }

    @property
    def p(self):
        return self._p

    @p.setter
    def p(self, value):
        import numpy as np
        if value is None:
            pass
        else:
            if np.sum(value) != 1:
                value = np.array(value) / np.sum(value)
            self._p = value

    @property
    def X(self):
        return self.y.sum(-1)

    @X.setter
    def X(self, value):
        raise AttributeError('X is the number of trials, can be only inferred from y')

    def predict(self, N=None, p=None, size=1, seed=None):
        """Method as prediction model, single observation"""
        import numpy as np

        if seed is not None:
            np.random.seed(seed)

        N = N if N is not None else self.N
        p = p if p is not None else self.p
        if size == 1:
            return self.func(p=p, N=N)
        else:
            return np.array([self.func(p=p, N=N) for _ in range(size)])

    @staticmethod
    def func(p, N):
        from scipy.stats import multinomial
        try:
            return multinomial.rvs(n=N, p=p)
        except ValueError:
            print('ValueError observed for:')
            print(N)
            print(p)

<<<<<<< HEAD
    @staticmethod
    def negloglikelihood(y, N, p):
        """Method to calculate likelihood
        defined on p, given data

        Return:
            a list of negative log-likelilhood value for each input
        """
        from scipy.stats import multinomial
        import numpy as np
        if np.sum(p) != 1:
            p = np.array(p)/np.sum(p)
        logpmf = multinomial.logpmf(x=y, n=N, p=p)
        if np.inf in logpmf or -np.inf in logpmf or np.nan in logpmf:
            print('Inf observed in logpmf with\nN={}\ny={}\np={}'.format(N, y, p))
            print(logpmf)
            return np.ones()
        else:
            return -logpmf

    def mle_fit(self, y=None, start_param=None, maxiter=10000, maxfun=500, inplace=True, **kwargs):
        import numpy as np

        if y is None:
            y = self.y
        else:
            y = np.array(y)

        def nll_fn(p):
            return self.negloglikelihood(p=p, y=y, N=y.sum(-1))

        mle_estimator = _get_mle_estimator(self, nll_func=nll_fn)(endog=y)

        if start_param is None:
            start_param = np.ones(y.shape[1])/y.shape[1]

        if inplace:
            self.mle_res = mle_estimator.fit(start_params=start_param, maxiter=maxiter, maxfun=maxfun, **kwargs)
            self.mle_estimator = mle_estimator
        else:
            return mle_estimator.fit(start_params=start_param, maxiter=maxiter, maxfun=maxfun, **kwargs)

    def mle_fit_scipy(self, y=None, start_param=None, maxiter=10000, method=None):
        """Directly use `scipy.optimize` as backend to minimize the negative log-likelihood function

        It is constrained minimization at large scale > 10^5 parameters, methods to choose
        - trust-constr: Trust-Region Constrained Algorithm, based on EQSQP and TRIP

        """
        import numpy as np

        if y is None:
            y = self.y
        else:
            y = np.array(y)

        def nll_fn(p):
            import numpy as np
            nll = self.negloglikelihood(p=p, y=y, N=y.sum(-1))
            return np.sum(nll)/len(nll)

        from scipy.optimize import Bounds, LinearConstraint, minimize
        lb = 0.01 / np.max(y.sum(-1))
        bounds = Bounds(np.ones(shape=y.shape[-1]) * lb, np.ones(shape=y.shape[-1]))

        simplex = LinearConstraint(np.ones(shape=y.shape[-1]), 1, 1)
        if start_param is None:
            start_param = np.mean(y, axis=0)
            start_param = start_param/start_param.sum()
        result = minimize(nll_fn, x0=start_param, method='slsqp', constraints=simplex,
                          options={'verbose':1}, bounds=bounds)
        return result
=======
    # @staticmethod
    # def negloglikelihood(y, N, p):
    #     """Method to calculate likelihood
    #     defined on p, given data
    #
    #     Return:
    #         a list of negative log-likelilhood value for each input
    #     """
    #     from scipy.stats import multinomial
    #     import numpy as np
    #     if np.sum(p) != 1:
    #         p = np.array(p)/np.sum(p)
    #     logpmf = multinomial.logpmf(x=y, n=N, p=p)
    #     if np.inf in logpmf or -np.inf in logpmf or np.nan in logpmf:
    #         print('Inf observed in logpmf with\nN={}\ny={}\np={}'.format(N, y, p))
    #         print(logpmf)
    #         return np.ones()
    #     else:
    #         return -logpmf
    #
    # def mle_fit(self, y=None, start_param=None, maxiter=10000, maxfun=500, inplace=True, **kwargs):
    #     import numpy as np
    #
    #     if y is None:
    #         y = self.y
    #     else:
    #         y = np.array(y)
    #
    #     def nll_fn(p):
    #         return self.negloglikelihood(p=p, y=y, N=y.sum(-1))
    #
    #     mle_estimator = _get_mle_estimator(self, nll_func=nll_fn)(endog=y)
    #
    #     if start_param is None:
    #         start_param = np.ones(y.shape[1])/y.shape[1]
    #
    #     if inplace:
    #         self.mle_res = mle_estimator.fit(start_params=start_param, maxiter=maxiter, maxfun=maxfun, **kwargs)
    #         self.mle_estimator = mle_estimator
    #     else:
    #         return mle_estimator.fit(start_params=start_param, maxiter=maxiter, maxfun=maxfun, **kwargs)
    #
    # def mle_fit_scipy(self, y=None, start_param=None, maxiter=10000, method=None):
    #     """Directly use `scipy.optimize` as backend to minimize the negative log-likelihood function
    #
    #     It is constrained minimization at large scale > 10^5 parameters, methods to choose
    #     - trust-constr: Trust-Region Constrained Algorithm, based on EQSQP and TRIP
    #
    #     """
    #     import numpy as np
    #
    #     if y is None:
    #         y = self.y
    #     else:
    #         y = np.array(y)
    #
    #     def nll_fn(p):
    #         import numpy as np
    #         nll = self.negloglikelihood(p=p, y=y, N=y.sum(-1))
    #         return np.sum(nll)/len(nll)
    #
    #     from scipy.optimize import Bounds, LinearConstraint, minimize
    #     lb = 0.01 / np.max(y.sum(-1))
    #     bounds = Bounds(np.ones(shape=y.shape[-1]) * lb, np.ones(shape=y.shape[-1]))
    #
    #     simplex = LinearConstraint(np.ones(shape=y.shape[-1]), 1, 1)
    #     if start_param is None:
    #         start_param = np.mean(y, axis=0)
    #         start_param = start_param/start_param.sum()
    #     result = minimize(nll_fn, x0=start_param, method='slsqp', constraints=simplex,
    #                       options={'verbose':1}, bounds=bounds)
    #     return result
>>>>>>> 1be7a02362b586e609225faad6d591384e5d1f59



def count_pois(p, N):
    from scipy.stats import poisson
    import numpy as np
    p = np.array(p)
    if np.sum(p) != 1:
        p = p / np.sum(p)
    return poisson.rvs(p * N)


def zero_inflated_pois(p, N, alpha):
    pass


def count_nbin(mu, s):

    def convert_params(mu, s):
        """
        Convert mean/dispersion parameterization (mu, s) of a negative binomial that
          mean = mu
          var = mu + s * mu ** 2
        to the ones scipy supports NB(n, p) ~ number of success, where
          n: num. of failure
          p: prob of single failure
         where:
           mean: (1-p)n/p
           var: (1-p)n/(p**2)

        See https://en.wikipedia.org/wiki/Negative_binomial_distribution#Alternative_formulations
        """
        var = mu + s * mu ** 2
        p = mu / var
        n = 1 / s
        return n, p

    from scipy.stats import nbinom

    return nbinom.rvs(*convert_params(mu, s))


<|MERGE_RESOLUTION|>--- conflicted
+++ resolved
@@ -18,22 +18,14 @@
 
 
 class MultiNomial(ModelBase):
-<<<<<<< HEAD
-=======
     """todo: many redundant function, clean it up, estimator should be removed"""
->>>>>>> 1be7a02362b586e609225faad6d591384e5d1f59
 
     def __init__(self, y=None, p=None, N=None, **params):
         """MultiNomial model of pool counts
         if y is given, it is saved as data
         if p and N are given, they are used for simulation
         """
-<<<<<<< HEAD
-
-        super().__init__(y, **params)
-=======
         super().__init__()
->>>>>>> 1be7a02362b586e609225faad6d591384e5d1f59
         import numpy as np
 
         self.y = np.array(y)
@@ -95,80 +87,6 @@
             print(N)
             print(p)
 
-<<<<<<< HEAD
-    @staticmethod
-    def negloglikelihood(y, N, p):
-        """Method to calculate likelihood
-        defined on p, given data
-
-        Return:
-            a list of negative log-likelilhood value for each input
-        """
-        from scipy.stats import multinomial
-        import numpy as np
-        if np.sum(p) != 1:
-            p = np.array(p)/np.sum(p)
-        logpmf = multinomial.logpmf(x=y, n=N, p=p)
-        if np.inf in logpmf or -np.inf in logpmf or np.nan in logpmf:
-            print('Inf observed in logpmf with\nN={}\ny={}\np={}'.format(N, y, p))
-            print(logpmf)
-            return np.ones()
-        else:
-            return -logpmf
-
-    def mle_fit(self, y=None, start_param=None, maxiter=10000, maxfun=500, inplace=True, **kwargs):
-        import numpy as np
-
-        if y is None:
-            y = self.y
-        else:
-            y = np.array(y)
-
-        def nll_fn(p):
-            return self.negloglikelihood(p=p, y=y, N=y.sum(-1))
-
-        mle_estimator = _get_mle_estimator(self, nll_func=nll_fn)(endog=y)
-
-        if start_param is None:
-            start_param = np.ones(y.shape[1])/y.shape[1]
-
-        if inplace:
-            self.mle_res = mle_estimator.fit(start_params=start_param, maxiter=maxiter, maxfun=maxfun, **kwargs)
-            self.mle_estimator = mle_estimator
-        else:
-            return mle_estimator.fit(start_params=start_param, maxiter=maxiter, maxfun=maxfun, **kwargs)
-
-    def mle_fit_scipy(self, y=None, start_param=None, maxiter=10000, method=None):
-        """Directly use `scipy.optimize` as backend to minimize the negative log-likelihood function
-
-        It is constrained minimization at large scale > 10^5 parameters, methods to choose
-        - trust-constr: Trust-Region Constrained Algorithm, based on EQSQP and TRIP
-
-        """
-        import numpy as np
-
-        if y is None:
-            y = self.y
-        else:
-            y = np.array(y)
-
-        def nll_fn(p):
-            import numpy as np
-            nll = self.negloglikelihood(p=p, y=y, N=y.sum(-1))
-            return np.sum(nll)/len(nll)
-
-        from scipy.optimize import Bounds, LinearConstraint, minimize
-        lb = 0.01 / np.max(y.sum(-1))
-        bounds = Bounds(np.ones(shape=y.shape[-1]) * lb, np.ones(shape=y.shape[-1]))
-
-        simplex = LinearConstraint(np.ones(shape=y.shape[-1]), 1, 1)
-        if start_param is None:
-            start_param = np.mean(y, axis=0)
-            start_param = start_param/start_param.sum()
-        result = minimize(nll_fn, x0=start_param, method='slsqp', constraints=simplex,
-                          options={'verbose':1}, bounds=bounds)
-        return result
-=======
     # @staticmethod
     # def negloglikelihood(y, N, p):
     #     """Method to calculate likelihood
@@ -241,7 +159,6 @@
     #     result = minimize(nll_fn, x0=start_param, method='slsqp', constraints=simplex,
     #                       options={'verbose':1}, bounds=bounds)
     #     return result
->>>>>>> 1be7a02362b586e609225faad6d591384e5d1f59
 
 
 
