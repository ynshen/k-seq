"""Pipeline for generating datasets for k-seq project
Available datasets:
  - BYO doped pool: byo-doped
  - BYO selection pool: byo-selected
"""

import os
from yutility import logging
from .seq_data import SeqData, SeqTable


def load_dataset(dataset, from_count_file=False, **kwargs):
    """Load default dataset
    Available dataset:
      - BYO-doped: 'byo-doped'
      - BYO-selected: 'byo-selected'
      - BFO: not implemented
    """
    if dataset.lower() in ['byo_doped', 'byo-doped']:
        return load_byo_doped(from_count_file=from_count_file, **kwargs)
    elif dataset.lower() in ['byo-doped-test', 'byo_doped_test']:
        return load_byo_doped(from_count_file=from_count_file,
                              count_file_path=os.getenv('BYO_DOPED_COUNT_FILE_TEST'),
                              **kwargs)
    elif dataset.lower() in ['byo_selected', 'byo-selected', 'selected', 'byo-selection']:
        return load_byo_selected(from_count_file=from_count_file, **kwargs)
    else:
        logging.error(f'Dataset {dataset} is not implemented', error_type=NotImplementedError)


def byo_doped_rename_sample(name):
    """Rename results loaded from raw reads and samples as

    A1/d-A1_S1 --> 1250uM-1
    ...
    R/R0 --> input
    """

    if len(name) > 2:
        name = name.split('_')[0].split('-')[-1]

    if 'R' in name:
        return 'Input'
    else:
        concen_mapper = {
            'A': '1250',
            'B': '250',
            'C': '50',
            'D': '10',
            'E': '2'
        }
        return "{} $\mu M$-{}".format(concen_mapper[name[0]], name[1])


def load_byo_doped(from_count_file=False, count_file_path=None, doped_norm_path=None, pickled_path=None,
                   pandaseq_joined=True, radius=2):
    """BYO doped pool k-seq datatable contains k-seq results for seqs from doped-pool for BYO aminoacylation,

<<<<<<< HEAD
    this dataset contains following pre-computed seq_table (``.seq_table`` accessor) to use

        - original (4313709, 16): count seq_table contains all sequences detected in any samples and all the samples
        - filtered (3290337, 16): count seq_table with non 21 nt sequences and spike-in sequences filtered
=======
    this dataset contains following pre-computed table (``.table`` accessor) to use

        - original (4313709, 16): count table contains all sequences detected in any samples and all the samples
        - filtered (3290337, 16): count table with non 21 nt sequences and spike-in sequences filtered
>>>>>>> 925bcc73
        - reacted_frac_spike_in (764756, 15): reacted fraction for valid seqs quantified by spike-in
        - reacted_frac_qpcr (764756, 15): reacted fraction for valid seqs quantified by qPCR
        - reacted_frac_spike_in_seq_in_all_smpl (22525, 15): only contains seqs with counts >= 1 in all samples
        - reacted_frac_qpcr_seq_in_all_smpl (22525, 15): only contains seqs with counts >= 1 in all samples

    Note:
       By default, sequences within 2 edit distance (including insertion and deletion) of spike-in sequences were
           considered as spike-in seq
    """
    import os

    if pickled_path:
        BYO_DOPED_PKL = pickled_path
    else:
        BYO_DOPED_PKL = os.getenv('BYO_DOPED_PKL_PANDASEQ', None) if pandaseq_joined else \
            os.getenv('BYO_DOPED_PKL_FASTQJOIN', None)
    if count_file_path:
        BYO_DOPED_COUNT_FILE = count_file_path
    else:
        BYO_DOPED_COUNT_FILE = os.getenv('BYO_DOPED_COUNT_FILE_PANDASEQ', None) if pandaseq_joined else \
            os.getenv('BYO_DOPED_COUNT_FILE_FASTQJOIN', None)
    BYO_DOPED_NORM_FILE = os.getenv('BYO_DOPED_NORM_FILE', None) if doped_norm_path is None \
        else doped_norm_path

    pattern_filter = '_counts.' if pandaseq_joined else 'counts-'
    name_pattern = 'd-[{byo}{exp_rep}]_S{smpl}_counts.txt' if pandaseq_joined else 'counts-d-[{byo}{exp_rep}].txt'

    if from_count_file:
        import numpy as np
        import pandas as pd

        logging.info('Generate SeqData instance for BYO-doped pool...')
        logging.info(f'Importing from {BYO_DOPED_COUNT_FILE}...this could take a couple of minutes...')

        # parse dna amount file, original data is 1/total_dna
        dna_amount = pd.read_table(BYO_DOPED_NORM_FILE, header=None).rename(columns={0: 'dna_inv'})
        dna_amount['total_amounts'] = 1 / dna_amount['dna_inv']
        indices = ['R0']
        for sample in 'ABCDE':
            for rep in range(3):
                indices.append(f'{sample}{rep + 1}')
        dna_amount = {name: dna_amount['total_amounts'][ix] for ix, name in enumerate(indices)}

        byo_doped = SeqData.from_count_files(
            count_files=BYO_DOPED_COUNT_FILE,
            pattern_filter=pattern_filter,
            name_template=name_pattern,
            dry_run=False,
            sort_by='name',
            x_values=np.concatenate((
                np.repeat([1250, 250, 50, 10, 2], repeats=3) * 1e-6,
                np.array([np.nan])), axis=0
            ),
            x_unit='mol',
            input_sample_name=['R0'],
            note='k-seq results of doped-pool BYO aminoacylation. Total DNA amount in each reacted sample were '
                 'quantified with spike-in sequence with 2 edit distance as radius or qPCR + Qubit'
        )

        # temp note: spike-in norm factor were calculated on original seq_table when a SpikeInNormalizer is created,
        # notice the seq_table normalized on were already without some (~10%) sequence Abe used for qPRC quantification
        byo_doped.add_spike_in(
            base_table=byo_doped.table.original,
            spike_in_seq='AAAAACAAAAACAAAAACAAA',
            spike_in_amount=np.concatenate((
                np.repeat([2, 2, 1, 0.2, .04], repeats=3),
                np.array([10])), axis=0  # input pool sequenced is 3-times of actual initial pool
            ),
            radius=radius,
            dist_type='edit',
            unit='ng',
        )

        # temp note: DNA Amount normalizer is calculated on whichever seq_table it applies to
        from . import filters
        spike_in_filter = filters.SpikeInFilter(target=byo_doped)  # remove spike-in seqs
        seq_length_filter = filters.SeqLengthFilter(target=byo_doped, min_len=21, max_len=21)  # remove non-21 nt seq

        # filtered seq_table by removing spike-in within 2 edit distance and seqs not with 21 nt
        byo_doped.table.filtered = seq_length_filter(target=spike_in_filter(target=byo_doped.table.original))
        byo_doped.add_sample_total(
            total_amounts=dna_amount,
            unit='ng',
            full_table=byo_doped.table.filtered
        )

        from . import landscape
        pool_peaks = {
            'pk2': 'ATTACCCTGGTCATCGAGTGA',
            'pk1A': 'CTACTTCAAACAATCGGTCTG',
            'pk1B': 'CCACACTTCAAGCAATCGGTC',
            'pk3': 'AAGTTTGCTAATAGTCGCAAG'
        }
        byo_doped.pool_peaks = [landscape.Peak(seqs=byo_doped.table.filtered, center_seq=seq,
                                               name=name, dist_type='hamming') for name, seq in pool_peaks.items()]
        # Add replicates grouper
        byo_doped.grouper.add(byo={
            1250: ['A1', 'A2', 'A3'],
            250: ['B1', 'B2', 'B3'],
            50: ['C1', 'C2', 'C3'],
            10: ['D1', 'D2', 'D3'],
            2: ['E1', 'E2', 'E3'],
            'target': byo_doped.table.filtered
        })

        # calculate reacted faction, remove seqs are not in input pools
        from .transform import ReactedFractionNormalizer
        reacted_frac = ReactedFractionNormalizer(input_samples=['R0'],
                                                 reduce_method='median',
                                                 remove_empty=True)
        # normalized using spike-in, 10 % were taken for qPCR, in each sample it shouldn't effect reacted fraction
        byo_doped.table.reacted_frac_spike_in = reacted_frac(byo_doped.spike_in(target=byo_doped.table.filtered))

        # normalized using qPCR
        byo_doped.table.reacted_frac_qpcr = reacted_frac(byo_doped.sample_total(target=byo_doped.table.filtered))

        # further filter out sequences that are not detected in all samples
        min_detected_times_filter = filters.DetectedTimesFilter(
            min_detected_times=byo_doped.table.reacted_frac_spike_in.shape[1]
        )
        byo_doped.table.reacted_frac_spike_in_seq_in_all_smpl = min_detected_times_filter(
            byo_doped.table.reacted_frac_spike_in
        )
        byo_doped.table.reacted_frac_qpcr_seq_in_all_smpl = min_detected_times_filter(
            byo_doped.table.reacted_frac_qpcr
        )
        logging.info('Finished!')
    else:
        logging.info(f'Load BYO-doped pool data from pickled record from {BYO_DOPED_PKL}')
        from ..utility.file_tools import read_pickle
        byo_doped = read_pickle(BYO_DOPED_PKL)
        logging.info('Imported!')

    return byo_doped


_byo_selected_description = """
        contains k-seq results for seqs from BYO AA selections, this dataset contains following pre-computed seq_table to 
          use

            - seq_table: original count seq_table contains all sequences detected in any samples and all the samples
            - table_no_failed: count seq_table with sample `2C`, `3D`, `3E`, `3F`, `4D`, `4F` removed (failed in sequencing)

            Tables based on curated quantification factor
            - table_nf_reacted_frac_curated: reacted fraction of sequences (failed samples are removed, sequences only
                detected input or reacted samples are removed)
            - table_nf_filtered_reacted_frac_curated: reacted fraction for only sequences that are not spike-in and
                has length equals to 21 nt

            Tables based on standard pipeline
            - table_nf_filtered: count seq_table for sequences that are not spike-in and have length of 21 nt
            - table_nf_filtered_abs_amnt: absolute amount seq_table from table_nf_filterd, quantified by spike-in for
                reacted samples, total DNA amount for input pool
            - table_nf_filtered_reacted_frac: reacted fractions for sequences that are at least detected in both input
                pool and one reacted pool
    """


# TODO: update byo_selected dataset pipeline
def load_byo_selected(from_count_file=False, count_file_path=None, norm_path=None, pickled_path=None):
    """Load k-seq results for BYO selected pool
    {description}
    """.format(description=_byo_selected_description)
    import os

    PKL_FILE = os.getenv('BYO_SELECTED_PKL', None) if pickled_path is None else pickled_path
    COUNT_FILE = os.getenv('BYO_SELECTED_COUNT_FILE', None) if count_file_path is None else count_file_path
    NORM_FILE = os.getenv('BYO_SELECTED_NORM_FILE', None) if norm_path is None else norm_path

    if from_count_file:
        import numpy as np
        import pandas as pd

        logging.info('Generate SeqData instance for BYO-selected pool...')
        logging.info(f'Importing from {COUNT_FILE}...this could take a couple of minutes...')

        import numpy as np
        import pandas as pd

        byo_selected = SeqData.from_count_files(
            file_root=COUNT_FILE,
            pattern_filter='counts-',
            name_pattern='counts-[{byo}{exp_rep}].txt',
            dry_run=False,
            sort_by='name',
            x_values=np.concatenate((
                np.repeat([250, 50, 10, 2], repeats=6) * 1e-6,
                np.array([np.nan])), axis=0
            ),
            x_unit='mol',
            spike_in_seq='AAAAACAAAAACAAAAACAAA',
            spike_in_amount=np.repeat([1, 0.4, 0.3, 0.1], repeats=6),
            radius=4,
            dna_amount={'R0': 2000},
            dna_unit='ng',
            input_sample_name=['R0']
        )

        # Add filters and normalizers
        from . import filters
        spike_in_filter = filters.SpikeInFilter(target=byo_selected)  # remove spike-in seqs
        seq_length_filter = filters.SeqLengthFilter(target=byo_selected, min_len=21, max_len=21)
        sample_filter = filters.SampleFilter(samples_to_remove=[
            '2C',
            '3D', '3E', '3F',
            '4D', '4F'
        ])
        from .transform import ReactedFractionNormalizer, BYOSelectedCuratedNormalizerByAbe
        reacted_frac = ReactedFractionNormalizer(input_samples=['R0'],
                                                 reduce_method='median',
                                                 remove_empty=True)
        # Add replicates grouper
        byo_selected.grouper.add({'byo': {
            250: ['1A', '1B', '1C', '1D', '1E', '1F'],
            50: ['2A', '2B', '2C', '2D', '2E', '2F'],
            10: ['3A', '3B', '3C', '3D', '3E', '3F'],
            2: ['4A', '4B', '4C', '4D', '4E', '4F'],
        }}, target=byo_selected.table)

        # Remove failed exp
        byo_selected.table_no_failed = sample_filter(byo_selected.table)
        # Recover Abe's dataset
        curated_normalizer = BYOSelectedCuratedNormalizerByAbe(target=byo_selected.table_no_failed, q_factor=NORM_FILE)
        # Note: in original code the normalization was applied to all seqs including spike-in sequences
        byo_selected.table_nf_reacted_frac_curated = reacted_frac.apply(curated_normalizer.apply())
        byo_selected.table_nf_filtered_reacted_frac_curated = seq_length_filter(
            spike_in_filter(byo_selected.table_nf_reacted_frac_curated)
        )

        # Prepare sequences with general pipeline
        # filtered seq_table by removing spike-in within 4 edit distance and seqs not with 21 nt
        byo_selected.table_nf_filtered = seq_length_filter.get_filtered_table(
            spike_in_filter(byo_selected.table_no_failed)
        )

        # normalized using spike-in and total DNA amount
        table_reacted_spike_in = byo_selected.spike_in.apply(target=byo_selected.table_nf_filtered)
        table_input_dna_amount = byo_selected.dna_amount.apply(target=byo_selected.table_nf_filtered)
        byo_selected.table_nf_filtered_reacted_frac = reacted_frac.apply(
            pd.concat([table_reacted_spike_in, table_input_dna_amount], axis=1)
        )

        # further filter out sequences that are not detected in all samples
        min_detected_times_filter = filters.DetectedTimesFilter(
            min_detected_times=byo_selected.table_nf_filtered_reacted_frac.shape[1]
        )
        byo_selected.table_nf_filtered_seq_in_all_smpl_reacted_frac = min_detected_times_filter(
            target=byo_selected.table_nf_filtered_reacted_frac
        )
        byo_selected.table_nf_filtered_seq_in_all_smpl_reacted_frac_curated = min_detected_times_filter(
            target=byo_selected.table_nf_filtered_reacted_frac_curated
        )
        logging.info('Finished!')
    else:
        logging.info(f'Load BYO-selected pool data from pickled record from {PKL_FILE}')
        from ..utility.file_tools import read_pickle
        byo_selected = read_pickle(PKL_FILE)
        logging.info('Imported!')

    return byo_selected<|MERGE_RESOLUTION|>--- conflicted
+++ resolved
@@ -56,17 +56,10 @@
                    pandaseq_joined=True, radius=2):
     """BYO doped pool k-seq datatable contains k-seq results for seqs from doped-pool for BYO aminoacylation,
 
-<<<<<<< HEAD
-    this dataset contains following pre-computed seq_table (``.seq_table`` accessor) to use
-
-        - original (4313709, 16): count seq_table contains all sequences detected in any samples and all the samples
-        - filtered (3290337, 16): count seq_table with non 21 nt sequences and spike-in sequences filtered
-=======
     this dataset contains following pre-computed table (``.table`` accessor) to use
 
         - original (4313709, 16): count table contains all sequences detected in any samples and all the samples
         - filtered (3290337, 16): count table with non 21 nt sequences and spike-in sequences filtered
->>>>>>> 925bcc73
         - reacted_frac_spike_in (764756, 15): reacted fraction for valid seqs quantified by spike-in
         - reacted_frac_qpcr (764756, 15): reacted fraction for valid seqs quantified by qPCR
         - reacted_frac_spike_in_seq_in_all_smpl (22525, 15): only contains seqs with counts >= 1 in all samples
